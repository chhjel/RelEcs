--- conflicted
+++ resolved
@@ -63,17 +63,7 @@
 
             eventLifeTimeSystem = new EventLifeTimeSystem();
 
-<<<<<<< HEAD
-            var info = new WorldInfo()
-            {
-                WorldId = number,
-                SystemExecutionTimes = new List<(Type, TimeSpan)>(),
-            };
-
-            AddElement(info);
-=======
-            AddResource(new WorldInfo(++worldCounter));
->>>>>>> 08fffe16
+            AddElement(new WorldInfo(++worldCounter));
         }
 
         public Entity Spawn()
